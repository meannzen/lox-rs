--- conflicted
+++ resolved
@@ -5,15 +5,8 @@
 edition = "2021"
 rust-version = "1.80"
 
-[dependencies]
-<<<<<<< HEAD
-anyhow = "1.0.68"                                # error handling
-bytes = "1.10.1"                                  # helps manage buffers
-clap = { version = "4.5.46", features = ["derive"] }
-thiserror = "1.0.38"                             # error handling
-=======
-anyhow = "1.0.100"                                # error handling
-bytes = "1.3.0"                                  # helps manage buffers
+[dependencies]                            
+bytes = "1.10.1"                                  
+thiserror = "1.0.38"                         
+anyhow = "1.0.100"                                                    
 clap = { version = "4.5.51", features = ["derive"] }        
-thiserror = "2.0.17"                             # error handling
->>>>>>> e701e1f4
